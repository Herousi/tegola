--- conflicted
+++ resolved
@@ -669,14 +669,9 @@
 	}
 	if EnableClipping {
 		geo = basic.Clone(cg)
-
-<<<<<<< HEAD
-=======
-	if os.Getenv("TEGOLA_CLIPPING") == "mvt" {
 		if ctx.Err() != nil {
 			return []uint32{}, -1, ctx.Err()
 		}
->>>>>>> a1506b0b
 		geo, err = c.ClipGeo(geo)
 		if err != nil {
 			log.Printf("We got the following error clipping: %v", err)
@@ -684,6 +679,7 @@
 		}
 
 	}
+
 	if ctx.Err() != nil {
 		return []uint32{}, -1, ctx.Err()
 	}
