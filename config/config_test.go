--- conflicted
+++ resolved
@@ -6,7 +6,6 @@
 	"testing"
 
 	"github.com/arolek/p"
-	"github.com/go-spatial/tegola"
 
 	"github.com/go-spatial/tegola/config"
 )
@@ -523,11 +522,7 @@
 			},
 			expectedErr: nil,
 		},
-<<<<<<< HEAD
-		"4": {
-=======
 		"4 default zooms": {
->>>>>>> ecf32656
 			config: config.Config{
 				LocationName: "",
 				Webserver: config.Webserver{
@@ -551,8 +546,6 @@
 							},
 						},
 					},
-<<<<<<< HEAD
-=======
 					{
 						"name":     "provider2",
 						"type":     "postgis",
@@ -570,7 +563,6 @@
 							},
 						},
 					},
->>>>>>> ecf32656
 				},
 				Maps: []config.Map{
 					{
@@ -581,18 +573,6 @@
 						Layers: []config.MapLayer{
 							{
 								ProviderLayer: "provider1.water",
-<<<<<<< HEAD
-								MaxZoom:       p.Uint(34),
-							},
-						},
-					},
-				},
-			},
-			expectedErr: config.ErrInvalidLayerZoom{
-				ProviderLayer: "provider1.water",
-				Zoom:          34,
-				ZoomLimit:     tegola.MaxZ,
-=======
 							},
 						},
 					},
@@ -673,7 +653,6 @@
 			expectedErr: config.ErrOverlappingLayerZooms{
 				ProviderLayer1: "provider1.water_default_z",
 				ProviderLayer2: "provider2.water_default_z",
->>>>>>> ecf32656
 			},
 		},
 	}
