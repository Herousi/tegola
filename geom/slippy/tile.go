--- conflicted
+++ resolved
@@ -30,22 +30,17 @@
 	SRID uint64
 }
 
-<<<<<<< HEAD
-func (t *Tile) ZXY() (uint64, uint64, uint64) { return t.z, t.x, t.y }
+func (t *Tile) ZXY() (uint, uint, uint) { return t.z, t.x, t.y }
 
-func Tile2Lon(x, z uint64) float64 { return float64(x)/math.Exp2(float64(z))*360.0 - 180.0 }
+func Tile2Lon(x, z uint) float64 { return float64(x)/math.Exp2(float64(z))*360.0 - 180.0 }
 
-func Tile2Lat(y, z uint64) float64 {
+func Tile2Lat(y, z uint) float64 {
 	var n float64 = math.Pi
 	if y != 0 {
 		n = math.Pi - 2.0*math.Pi*float64(y)/math.Exp2(float64(z))
 	}
 
 	return 180.0 / math.Pi * math.Atan(0.5*(math.Exp(n)-math.Exp(-n)))
-=======
-func (t *Tile) ZXY() (uint, uint, uint) {
-	return t.z, t.x, t.y
->>>>>>> 3db5db7f
 }
 
 // Bounds returns the bounds of the Tile as defined by the East most longitude, North most latitude, West most longitude, South most latitude.
